--- conflicted
+++ resolved
@@ -935,20 +935,7 @@
 class BundleWarpFlow(Workflow):
     @classmethod
     def get_short_name(cls):
-<<<<<<< HEAD
-        return 'bundlewarp'
-
-    def run(self, static_file, moving_file, dist=None, alpha=0.5, beta=20,
-            max_iter=15, affine=True,
-            out_dir='',
-            out_linear_moved='linearly_moved.trk',
-            out_nonlinear_moved='nonlinearly_moved.trk',
-            out_warp_transform='warp_transform.npy',
-            out_warp_kernel='warp_kernel.npy',
-            out_dist='distance_matrix.npy',
-            out_matched_pairs='matched_pairs.npy'):
-        """ BundleWarp: streamline-based nonlinear registration.
-=======
+      
         return "bundlewarp"
 
     def run(
@@ -969,7 +956,6 @@
         out_matched_pairs="matched_pairs.npy",
     ):
         """BundleWarp: streamline-based nonlinear registration.
->>>>>>> 19ae6a6b
 
         BundleWarp is nonrigid registration method for deformable registration
         of white matter tracts.
