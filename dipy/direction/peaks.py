--- conflicted
+++ resolved
@@ -370,12 +370,8 @@
                             sh_order, sh_basis_type, legacy, npeaks, B, invB,
                             parallel=False, num_processes=None)
 
-<<<<<<< HEAD
-@deprecated_params('nbr_processes', 'num_processes', since='1.4', until='1.5')
+
 @deprecated_params('sh_order', 'sh_order_max', since='1.9', until='2.0')
-=======
-
->>>>>>> 4dafe2f2
 def peaks_from_model(model, data, sphere, relative_peak_threshold,
                      min_separation_angle, mask=None, return_odf=False,
                      return_sh=True, gfa_thr=0, normalize_peaks=False,
