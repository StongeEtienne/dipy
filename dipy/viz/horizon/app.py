--- conflicted
+++ resolved
@@ -491,12 +491,6 @@
             pam = None
 
         if len(self.__tabs) > 0:
-<<<<<<< HEAD
-=======
-            self.__tab_mgr = TabManager(self.__tabs, self.__win_size,
-                                        sync_slices, sync_vol)
->>>>>>> 94579b46
-
             def on_tab_changed(actors):
                 for act in actors:
                     scene.rm(act)
@@ -504,7 +498,7 @@
 
             self.__tab_mgr = TabManager(
                 self.__tabs, scene.GetSize(),
-                on_tab_changed, synchronize_slices)
+                on_tab_changed, sync_slices, sync_vol)
 
             scene.add(self.__tab_mgr.tab_ui)
             self.__tab_mgr.handle_text_overflows()
